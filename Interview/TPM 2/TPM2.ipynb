{
 "cells": [
  {
   "cell_type": "markdown",
   "id": "bf7cac9d",
   "metadata": {},
   "source": [
    "# Technical Project Management Round 2\n",
    "\n",
    "Data:\n",
    "- [Slack Pings](https://app.dataannotation.tech/publish/g/Y30OIG9YCwtDZSQjHSBWCiY0FTcPWj8AJTcyXyALBnsxDHV8MT1eDkM1JkA=)\n",
    "- [Emails](https://app.dataannotation.tech/publish/g/Y30OIG9YCwtDZSQjHSBWCiY0FTcPWj8AJTcyXyALBnsxDHV8MT1eDkM1JkA=)\n",
    "- [Meeting Notes](https://app.dataannotation.tech/publish/g/Y3lDAwBfBjdUaT0vbGJNHwE_RwsTVDdbNW5MYA1AOlsAM0BSExlRDiAbHi0=)\n",
    "- [Calendar Invites](https://app.dataannotation.tech/publish/g/Y1ElOXJlOwcAdioydCAJNXgQRQZUL2N9eSs_DEtzMG8yNERhIyNRIRw_JjE=)\n",
    "- [Spec Docs](https://app.dataannotation.tech/publish/g/Y0EOBU1BMiB0R0BaP2R_NiZESHAKVAJ6HhMwUzZRHUA4KlpjAwANPRQacTk=)\n",
    "- [Tickets](https://app.dataannotation.tech/publish/g/Y38EGgFafB5-C18NHTYJInoLPXdVFyNFDncgcg51FW9VLgwLdTIiLEMHJEQ=)"
   ]
  },
  {
   "cell_type": "code",
<<<<<<< HEAD
   "execution_count": 3,
=======
   "execution_count": 21,
>>>>>>> 27055cc4
   "id": "6830b059",
   "metadata": {},
   "outputs": [],
   "source": [
    "import AppendPath\n",
    "from pathlib import Path\n",
    "import requests\n",
    "from bs4 import BeautifulSoup\n",
    "from IPython.display import Markdown\n",
    "import keyring"
   ]
  },
  {
   "cell_type": "code",
<<<<<<< HEAD
   "execution_count": 4,
   "id": "a5db29ce",
   "metadata": {},
   "outputs": [],
   "source": [
    "# Create keyring entries\n",
    "# Only need to do this once on any given machine\n",
    "# Do not save password\n",
    "# DO NOT STORE PASSWORD ON GITHUB or otherwise\n",
    "\n",
    "# keyring.set_password(\"DataAnnotation\", \"email\", \"wybird666+da@gmail.com\")\n",
    "# keyring.set_password(\"DataAnnotation\", \"password\", \"CHANGE_ME_DO_NOT_STORE_ME\")\n"
   ]
  },
  {
   "cell_type": "code",
   "execution_count": 5,
=======
   "execution_count": 22,
>>>>>>> 27055cc4
   "id": "ebc1d8b9",
   "metadata": {},
   "outputs": [],
   "source": [
    "def authenticate() -> tuple[requests.sessions.Session, requests.Response]:\n",
    "    session = requests.Session()\n",
    "\n",
    "    # Step 1: Load login page to get CSRF token\n",
    "    login_url = \"https://app.dataannotation.tech/users/sign_in\"\n",
    "    login_page = session.get(login_url)\n",
    "    soup = BeautifulSoup(login_page.text, \"html.parser\")\n",
    "\n",
    "    # Step 2: Extract CSRF token\n",
    "    token_input = soup.find(\"input\", {\"name\": \"authenticity_token\"})\n",
    "    auth_token = token_input[\"value\"] if token_input else None\n",
    "\n",
    "    # Step 3: Build login payload\n",
    "    payload = {\n",
    "        \"user[email]\": keyring.get_password(\"DataAnnotation\", \"email\"),\n",
    "        \"user[password]\": keyring.get_password(\"DataAnnotation\", \"password\"),\n",
    "        \"authenticity_token\": auth_token,\n",
    "        \"commit\": \"Login\",\n",
    "    }\n",
    "\n",
    "    # Step 4: Submit login form\n",
    "    response = session.post(login_url, data=payload)\n",
    "    return (session, response)\n",
    "\n",
    "session, response = authenticate()"
   ]
  },
  {
   "cell_type": "markdown",
   "id": "73cbcc66",
   "metadata": {},
   "source": [
    "## Load Data\n",
    "\n",
    "If files exist, load directly from file, otherwise load from network and save"
   ]
  },
  {
   "cell_type": "code",
<<<<<<< HEAD
   "execution_count": 6,
=======
   "execution_count": 23,
>>>>>>> 27055cc4
   "id": "ab7a1588",
   "metadata": {},
   "outputs": [],
   "source": [
    "dirname = Path(\"./Interview/TPM 2\")\n",
    "document_types = [\"Instructions\", \"Slack\", \"Emails\", \"Meetings\", \"Calendar\", \"Spec\", \"Tickets\"]\n",
    "base_url = \"https://app.dataannotation.tech/publish/g/\"\n",
    "urls = {\n",
    "    \"Instructions\":\"Y18uOWhlBmFjeygTDmB9FSgfHSY8CAIDFiYTcg10ZGdSBwVjCENbewQDLDU=\",\n",
    "    \"Slack\": \"Y30OIG9YCwtDZSQjHSBWCiY0FTcPWj8AJTcyXyALBnsxDHV8MT1eDkM1JkA=\",\n",
    "    \"Emails\": \"Y38iGkFNFxZySgovFmAIFzhAKxQTJjhdFXcMCQANJWsjIm5fLANYK0AwBxc=\",\n",
    "    \"Meetings\": \"Y3lDAwBfBjdUaT0vbGJNHwE_RwsTVDdbNW5MYA1AOlsAM0BSExlRDiAbHi0=\",\n",
    "    \"Calendar\": \"Y1ElOXJlOwcAdioydCAJNXgQRQZUL2N9eSs_DEtzMG8yNERhIyNRIRw_JjE=\",\n",
    "    \"Spec\": \"Y0EOBU1BMiB0R0BaP2R_NiZESHAKVAJ6HhMwUzZRHUA4KlpjAwANPRQacTk=\",\n",
    "    \"Tickets\": \"Y38EGgFafB5-C18NHTYJInoLPXdVFyNFDncgcg51FW9VLgwLdTIiLEMHJEQ=\",\n",
    "}\n",
    "\n",
    "documents = {}\n",
    "for doc_type in document_types:\n",
    "    filename = dirname.joinpath(doc_type + \".txt\")\n",
    "    if filename.exists():\n",
    "        text = filename.read_text(encoding=\"UTF8\")\n",
    "    else:\n",
    "        url = base_url + urls[doc_type]\n",
    "        response = session.get(url)\n",
    "        soup = BeautifulSoup(response.text, \"html.parser\")\n",
    "        text = soup.body.get_text(separator=\"\\n\", strip=True)\n",
    "        filename.write_text(text, encoding=\"UTF8\")\n",
    "    documents[doc_type] = text"
   ]
  }
 ],
 "metadata": {
  "kernelspec": {
   "display_name": ".venv",
   "language": "python",
   "name": "python3"
  },
  "language_info": {
   "codemirror_mode": {
    "name": "ipython",
    "version": 3
   },
   "file_extension": ".py",
   "mimetype": "text/x-python",
   "name": "python",
   "nbconvert_exporter": "python",
   "pygments_lexer": "ipython3",
   "version": "3.13.5"
  }
 },
 "nbformat": 4,
 "nbformat_minor": 5
}<|MERGE_RESOLUTION|>--- conflicted
+++ resolved
@@ -18,11 +18,7 @@
   },
   {
    "cell_type": "code",
-<<<<<<< HEAD
-   "execution_count": 3,
-=======
-   "execution_count": 21,
->>>>>>> 27055cc4
+   "execution_count": 1,
    "id": "6830b059",
    "metadata": {},
    "outputs": [],
@@ -37,7 +33,6 @@
   },
   {
    "cell_type": "code",
-<<<<<<< HEAD
    "execution_count": 4,
    "id": "a5db29ce",
    "metadata": {},
@@ -55,9 +50,6 @@
   {
    "cell_type": "code",
    "execution_count": 5,
-=======
-   "execution_count": 22,
->>>>>>> 27055cc4
    "id": "ebc1d8b9",
    "metadata": {},
    "outputs": [],
@@ -101,11 +93,7 @@
   },
   {
    "cell_type": "code",
-<<<<<<< HEAD
-   "execution_count": 6,
-=======
    "execution_count": 23,
->>>>>>> 27055cc4
    "id": "ab7a1588",
    "metadata": {},
    "outputs": [],
